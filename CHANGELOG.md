--- conflicted
+++ resolved
@@ -6,15 +6,11 @@
 
 ## [Unreleased]
 ### Added
-<<<<<<< HEAD
 - Adds .bonsai.yml.
-=======
 - Use of envvar by default for sensitive InfluxDB credentials: addr,username, and password. This prevents leaking of sensitive credential into system process table via command argument. This is a backwards compatible change, commandline arguments can still be used to override envvar values. Here is the envvar to argument mapping:
     - INFLUXDB_ADDR => --addr 
     - INFLUXDB_USER => --username
     - INFLUXDB_PASS => --password
-
->>>>>>> 45d52de8
 
 ## [3.1.0] - 2018-12-14
 ### Added
